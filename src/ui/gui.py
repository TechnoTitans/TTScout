<<<<<<< HEAD
import cv2
import warnings
=======
import warnings

import cv2
>>>>>>> c3b01ff7
import tkinter as tk

import numpy as np
from PIL import Image, ImageTk
from pupil_apriltags import Detector


def get_capture_device(source):
    device = cv2.VideoCapture(source)
    if device is None or not device.isOpened():
        warnings.warn(f"Unable to open VideoCapture Stream on Source: {source}")
        return None

    return device


class CameraApp:
    def __init__(self, window):
        self.window = window
        self.window.title("TTScout")

        self.video_frame = tk.Frame(self.window)
        self.video_frame.pack(side=tk.TOP, padx=10, pady=10)

        self.snapshot_frame = None

        self.snapshot_button = tk.Button(self.window, text="Take Snapshot", command=self.take_snapshot)
        self.snapshot_button.pack(side=tk.BOTTOM, padx=10, pady=10)

        self.cap = get_capture_device(0)
        if self.cap is None:
            exit(1)

        self.video_stream = tk.Label(self.video_frame)
        self.video_stream.pack()

        self.preview_window = tk.Toplevel(self.window)
        self.preview_window.withdraw()

        self.detector = Detector(
            families='tag16h5',
            nthreads=1,
            quad_decimate=1,
            quad_sigma=1,
            refine_edges=10,
            decode_sharpening=0.25,
            debug=0
        )

    def define_edges(self, image):
        possible_tags = (1, 6, 8, 3)

        gray = cv2.cvtColor(image, cv2.COLOR_BGR2GRAY)
        tags = self.detector.detect(gray)

        tag_pts = [tag.center.astype(int) for tag in tags if tag.tag_id in possible_tags]
        for tag in tags:
            if tag.tag_id in possible_tags or tag.tag_id == 0:
                pts = tag.corners.astype(int)
                cv2.polylines(image, [pts], True, (0, 255, 0), 2)

        if len(tag_pts) >= 4:
            # Find the top-left and bottom-right corners of the box
            x_vals, y_vals = zip(*tag_pts)
            x_min, y_min = np.min(x_vals), np.min(y_vals)
            x_max, y_max = np.max(x_vals), np.max(y_vals)

            # Draw the box with the centers of the tags
            center = (int((x_min + x_max) / 2), int((y_min + y_max) / 2))
            cv2.circle(image, center, 5, (0, 0, 255), -1)

            # Calculate the rotation matrix

            # TODO Karthik i got this working on hopes and dreams could u make it use a dictionary so that we dont
            #  need this stupid if statement thing.
            x1, y1, x6, y6 = 0, 0, 0, 0
            for tag in tags:
                if tag.tag_id == 1:
                    x1, y1 = tag.center.astype(int)
                elif tag.tag_id == 6:
                    x6, y6 = tag.center.astype(int)
            rot = -np.rad2deg(np.arctan2((y6 - y1), (x6 - x1)))
            rot_mat = cv2.getRotationMatrix2D(center, rot, 1.0)

            # Transform the corners of the box
            corners = [[x_min, y_min], [x_max, y_min], [x_max, y_max], [x_min, y_max]]
            rotated_corners = cv2.transform(np.array([corners], dtype=np.float32), rot_mat)[0].astype(np.int32)

            # Draw the rotated rectangle
            cv2.drawContours(image, [rotated_corners], -1, (0, 255, 0), 2)

    def update_stream(self):
        ret, frame = self.cap.read()

        if ret:
            image = cv2.cvtColor(frame, cv2.COLOR_BGR2RGB)

            # Detect AprilTags in the frame
            self.define_edges(image)

            image = Image.fromarray(image)
            image = image.resize((640, 480), Image.LANCZOS)

            photo = ImageTk.PhotoImage(image)
            self.video_stream.config(image=photo)
            self.video_stream.image = photo

        self.video_stream.after(10, self.update_stream)

    def clear_preview(self):
        for widget in self.preview_window.winfo_children():
            widget.destroy()

    def take_snapshot(self):
        ret, frame = self.cap.read()

        if ret:
            self.snapshot_frame = cv2.cvtColor(frame, cv2.COLOR_BGR2RGB)
            self.clear_preview()
            if self.snapshot_frame is not None:
                self.show_preview()

    def show_preview(self):
        self.define_edges(self.snapshot_frame)
        image = Image.fromarray(self.snapshot_frame)
        image = image.resize((320, 240), Image.LANCZOS)
        photo = ImageTk.PhotoImage(image)

        self.preview_window.deiconify()
        preview_label = tk.Label(self.preview_window, image=photo)
        preview_label.image = photo  # Keep reference to avoid garbage collection
        preview_label.pack()

        confirm_button = tk.Button(self.preview_window, text="Confirm", command=self.confirm_preview)
        confirm_button.pack(side=tk.LEFT)

        retry_button = tk.Button(self.preview_window, text="Retry", command=self.retry_preview)
        retry_button.pack(side=tk.RIGHT)

    def confirm_preview(self):
        self.preview_window.withdraw()
        #TODO save to csv

    def retry_preview(self):
        self.preview_window.withdraw()
        self.snapshot_frame = None

    def close(self):
        self.cap.release()
        self.window.destroy()


<<<<<<< HEAD
tkWindow = tk.Tk()
app = CameraApp(tkWindow)
app.update_stream()
tkWindow.mainloop()
=======
tk_window = tk.Tk()
app = CameraApp(tk_window)
app.update_stream()
tk_window.mainloop()
>>>>>>> c3b01ff7
<|MERGE_RESOLUTION|>--- conflicted
+++ resolved
@@ -1,11 +1,6 @@
-<<<<<<< HEAD
-import cv2
-import warnings
-=======
 import warnings
 
 import cv2
->>>>>>> c3b01ff7
 import tkinter as tk
 
 import numpy as np
@@ -29,8 +24,6 @@
 
         self.video_frame = tk.Frame(self.window)
         self.video_frame.pack(side=tk.TOP, padx=10, pady=10)
-
-        self.snapshot_frame = None
 
         self.snapshot_button = tk.Button(self.window, text="Take Snapshot", command=self.take_snapshot)
         self.snapshot_button.pack(side=tk.BOTTOM, padx=10, pady=10)
@@ -158,14 +151,7 @@
         self.window.destroy()
 
 
-<<<<<<< HEAD
-tkWindow = tk.Tk()
-app = CameraApp(tkWindow)
-app.update_stream()
-tkWindow.mainloop()
-=======
 tk_window = tk.Tk()
 app = CameraApp(tk_window)
 app.update_stream()
-tk_window.mainloop()
->>>>>>> c3b01ff7
+tk_window.mainloop()