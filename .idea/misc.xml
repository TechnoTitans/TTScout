--- conflicted
+++ resolved
@@ -1,11 +1,4 @@
 <?xml version="1.0" encoding="UTF-8"?>
 <project version="4">
-<<<<<<< HEAD
-  <component name="ProjectRootManager" version="2" project-jdk-name="Python 3.11 (TTScout)" project-jdk-type="Python SDK" />
-  <component name="PyPackaging">
-    <option name="earlyReleasesAsUpgrades" value="true" />
-  </component>
-=======
   <component name="ProjectRootManager" version="2" project-jdk-name="Python 3.8 (TTScout)" project-jdk-type="Python SDK" />
->>>>>>> c3b01ff7
 </project>